--- conflicted
+++ resolved
@@ -8,12 +8,9 @@
 import sys
 import tempfile
 from argparse import Namespace
-<<<<<<< HEAD
+
 from typing import Any, Optional
-=======
-from typing import Optional
 from unittest.mock import MagicMock
->>>>>>> 92bd673c
 
 import pytest
 import torch
