# Copyright 2022 MosaicML LLM Foundry authors
# SPDX-License-Identifier: Apache-2.0

"""Streaming dataloader for (mixture of) denoising task(s)."""

import logging
import random
import sys
from typing import Any, Callable, Dict, List, Mapping, Optional, Sequence, Union

import numpy as np
import torch
from composer.core.data_spec import DataSpec
from omegaconf import DictConfig
from omegaconf import OmegaConf as om
from torch.utils.data import DataLoader
from transformers import PreTrainedTokenizerBase

<<<<<<< HEAD
from llmfoundry.data.packing import BinPackCollator
from llmfoundry.data.text_data import StreamingTextDataset
=======
from llmfoundry.data.packing import BinPackWrapper
from llmfoundry.data.text_data import (StreamingTextDataset,
                                       get_tokens_per_batch_func)
>>>>>>> 92bd673c
from llmfoundry.models import utils

__all__ = ['MixtureOfDenoisersCollator', 'build_text_denoising_dataloader']

log = logging.getLogger(__name__)

# HuggingFace hardcodes the ignore index to -100
_HF_IGNORE_INDEX = -100

# Required signature of any `prefix_function` (see below)
PREFIX_FUNCTION = Callable[[float, Optional[float], PreTrainedTokenizerBase],
                           Sequence[int]]


def ul2_prefix_function(
    mask_ratio: float,
    mean_length: Optional[float],
    tokenizer: PreTrainedTokenizerBase,
) -> Sequence[int]:
    """Generates prefixes based on UL2 paper.

    See: http://arxiv.org/abs/2205.05131
    """
    if mean_length is None:
        # This is the case for "sequence to sequence"
        prefix = '[S2S]' if mask_ratio < 1.0 else '[CLM]'
    elif mean_length >= 12 or mask_ratio >= 0.3:
        # UL2 tags this corruption rate "extreme"
        prefix = '[NLG]'
    else:
        # UL2 tags this corruption rate as "regular"
        prefix = '[NLU]'
    return tokenizer(prefix, add_special_tokens=False).input_ids


class MixtureOfDenoisersCollator:
    """Data collator for mixture of span-corruption denoisers, as in UL2.

    This collator supports a variety of tasks used to pre-train an
    encoder-decoder model or a (prefix LM) decoder-only model. This is meant
    to be used with a dataset that yields tokenized text sequences. It is not
    required that the token sequences are already padded or truncate, as this
    collator will internally truncate and pad as needed.

    For the denoising mixture recommended in the original UL2 paper,
    http://arxiv.org/abs/2205.05131, use:
    .. python:
        MixtureOfDenoisersCollator(
            ...,
            span_mean_lengths_and_ratios=[
                [3, .15],
                [8, .15],
                [3, .50],
                [8, .50],
                [64, .15],
                [64, .50],
            ],
            sequence_mask_ratios=0.25
        )

    Args:
        tokenizer (transformers.PreTrainedTokenizer): The tokenizer used to
            prepare the data from raw text. Any missing sentinel tokens will
            be added by the collator.
        max_seq_length (int): The maximum length of sequences produced by this
            collator. Incoming sequences may be truncated to accommodate this
            limit.
            Note that when formatting for decoder-only models, the context
            tokens and target tokens are concatenated, and max_seq_length
            applies to their combined length. For encoder-decoder models, both
            the encoder and decoder will see up to max_seq_length tokens.
        decoder_only_format (bool, optional): Whether to format the batches
            for a decoder-only model (i.e. a prefix LM) or, if ``False``, an
            encoder-decoder model. Default: ``False``.
        span_mean_lengths_and_rations (optional): A length-2 list of a
            ``[mean_length, mask_ratio]`` pair, or a list of such pairs. Each
            pair adds a span corruption denoising task to the task mixture. For
            example, ``[3, 0.15]`` adds the original span corruption task used
            for pre-training a T5 model as in http://arxiv.org/abs/1910.10683,
            which trained with a single span corruption task that used a mean
            span length of 3 and a mask ratio of 15%.
            Default: ``None`` does not add any span corruption tasks.
        sequence_mask_ratios (optional): A float or list of floats, one for each
            sequence corruption denoising task to add to the task mixture. Each
            sequence mask ratio must be greater than 0.0 and at most 1.0.
            This type of task is a special instance of span corruption, with
            exactly one masked span take from the end of the sequence. The
            length of the span is sampled uniformly such that the average
            portion of masked tokens equals sequence_mask_ratio.
            Note: A value of 1.0 essentially yields causal LM examples.
            Default: ``None` does not add any sequence corruption tasks.
        allow_pad_trimming (bool, optional): Whether to allow the collator to
            trim away sequence regions that are entirely padding (i.e. padding
            for each example in the batch). If ``True``, shorter sequences may
            improve throughput but at a potentially higher memory cost
            owing to variable sequence lengths from batch to batch.
            Default: ``False`` yields batches that are always padded to
            max_seq_length.
        prefix_function (callable, optional): A function that maps denoising
            task parameters (e.g. mean_length=3, mask_ratio=0.15) to a prefix
            that will be added to sequences when the associated "noiser" is
            applied.
            To disable these prefixes, use a value of ``None``.
            Default: :func:`ul2_prefix_function` applies the prefix scheme
            suggested in the UL2 paper: http://arxiv.org/abs/2205.05131.
        context_eos (bool, optional): Whether to attach an EOS token to the end
            of the context sequence, marking the transition from context to
            target sequence. Only applicable if decoder_only_format is True.
            Context EOS tokens are always added for encoder-decoder format.
            Default: ``False`` does not attach context EOS.
    """

    def __init__(
        self,
        tokenizer: PreTrainedTokenizerBase,
        max_seq_length: int,
        decoder_only_format: bool = False,
        span_mean_lengths_and_ratios: Optional[List] = None,
        sequence_mask_ratios: Optional[Union[List[float], float]] = None,
        allow_pad_trimming: bool = False,
        prefix_function: Optional[PREFIX_FUNCTION] = ul2_prefix_function,
        context_eos: Optional[bool] = None,
    ):
        # Prepare the tokenizer for denoising tasks
        utils.adapt_tokenizer_for_denoising(tokenizer)

        self.tokenizer = tokenizer
        self.max_seq_length = max_seq_length
        self.decoder_only_format = decoder_only_format
        self._sentinel_token_ids = np.array(self.tokenizer.sentinel_token_ids)

        # Trimming will always be skipped on at least the first __call__
        self._allow_pad_trimming = allow_pad_trimming
        self._seen_first_batch = False

        self.context_eos = bool(context_eos) if decoder_only_format else True

        # Process the span_mean_lengths_and_ratios argument
        if span_mean_lengths_and_ratios is None:
            # In this case, there are no span corruption tasks
            self.span_mean_lengths_and_ratios = []
        elif isinstance(span_mean_lengths_and_ratios[0], (int, float)):
            # In this case, there is one span corruption task
            if not len(span_mean_lengths_and_ratios) == 2:
                raise ValueError('`span_mean_lengths_and_ratios` must be a ' + \
                                 'pair of [mean_length, mask_ratio], a list ' + \
                                 f'of such pairs, or None. Got {span_mean_lengths_and_ratios}.')
            self.span_mean_lengths_and_ratios = [span_mean_lengths_and_ratios]
        else:
            # In this case, there are one or more span corruption tasks
            span_mean_lengths_and_ratios = list(span_mean_lengths_and_ratios)
            for spec_pair in span_mean_lengths_and_ratios:
                if len(spec_pair) != 2:
                    raise ValueError('`span_mean_lengths_and_ratios` must be a ' + \
                                     'pair of [mean_length, mask_ratio], a list ' + \
                                     f'of such pairs, or None. Got {span_mean_lengths_and_ratios}.')
            self.span_mean_lengths_and_ratios = span_mean_lengths_and_ratios

        # Process the sequence_mask_ratios argument
        if sequence_mask_ratios is None:
            # In this case, there are no sequence corruption tasks
            self.sequence_mask_ratios = []
        elif isinstance(sequence_mask_ratios, float):
            # In this case, there is one sequence corruption task
            self.sequence_mask_ratios = [sequence_mask_ratios]
        else:
            # In this case, there is one or more sequence corruption tasks
            for ratio in sequence_mask_ratios:
                if not (0 < ratio <= 1.0):
                    raise ValueError('`sequence_mask_ratios` must be a float (or list '+\
                                    'of floats) that are each >0.0 and <=1.0, or None. '+\
                                    f'Got {sequence_mask_ratios}.')
            self.sequence_mask_ratios = sequence_mask_ratios

        # Populate the noisers so we can learn to denoise them!
        self._noisers = []
        self._smallest_max_raw_length = self.max_seq_length * 100
        self._largest_max_raw_length = 0
        self._uses_span_corruption = False

        # Add "noisers" for any span corruption denoising tasks
        # Each mean_length / mask_ratio combo becomes one of the span
        # corruption denoising tasks
        for span_mean_length, span_mask_ratio in self.span_mean_lengths_and_ratios:
            self._uses_span_corruption = True
            if span_mean_length < 0:
                raise ValueError('All span mean lengths must be positive.')
            if not 0 < span_mask_ratio < 1.0:
                raise ValueError(
                    'All span masking ratios must be between 0.0 and 1.0.')

            if prefix_function is not None:
                prefix_tokens = prefix_function(span_mask_ratio,
                                                span_mean_length,
                                                self.tokenizer)
            else:
                prefix_tokens = None

            max_raw_length = _get_max_starting_length(
                max_length=self.max_seq_length,
                mask_ratio=span_mask_ratio,
                mean_span_length=span_mean_length,
                n_prefix_tokens=len(prefix_tokens or []),
                decoder_only_format=self.decoder_only_format,
                context_eos=self.context_eos)
            if max_raw_length < self._smallest_max_raw_length:
                self._smallest_max_raw_length = max_raw_length
            if max_raw_length > self._largest_max_raw_length:
                self._largest_max_raw_length = max_raw_length

            kwargs = {
                'mean_span_length': span_mean_length,
                'mask_ratio': span_mask_ratio,
                'prefix_tokens': prefix_tokens,
                'max_raw_length': max_raw_length,
            }
            self._noisers.append(kwargs)

        # Add "noisers" for any sequential denoising tasks
        for sequence_mask_ratio in self.sequence_mask_ratios:
            if prefix_function is not None:
                prefix_tokens = prefix_function(sequence_mask_ratio, None,
                                                self.tokenizer)
            else:
                prefix_tokens = None

            max_raw_length = self.max_seq_length - len(prefix_tokens or []) - 1
            if decoder_only_format and self.context_eos:
                max_raw_length = max_raw_length - 1

            if not self._uses_span_corruption and (
                    max_raw_length < self._smallest_max_raw_length):
                # We choose not to count sequence denoising in the smallest
                # unless there is only sequence denoising.
                self._smallest_max_raw_length = max_raw_length
            if max_raw_length > self._largest_max_raw_length:
                self._largest_max_raw_length = max_raw_length

            kwargs = {
                'mean_span_length': None,
                'mask_ratio': sequence_mask_ratio,
                'prefix_tokens': prefix_tokens,
                'max_raw_length': max_raw_length,
            }
            self._noisers.append(kwargs)

        if not self._noisers:
            raise ValueError(
                'No denoising tasks were included. Make sure to set ' + \
                '`span_mean_lengths_and_ratios` and/or `sequence_mask_ratios`.')

    @property
    def smallest_max_raw_length(self) -> int:
        return int(self._smallest_max_raw_length)

    @property
    def largest_max_raw_length(self) -> int:
        return int(self._largest_max_raw_length)

    def __call__(self, examples: List[Dict[str,
                                           Any]]) -> Dict[str, torch.Tensor]:
        """Batch examples processed by the span corrupter."""
        processed_examples = []
        for example in examples:
            # Randomly pick a "noiser" to apply to this example
            noiser = random.choice(self._noisers)
            # Apply it
            processed_examples.append(
                noise_token_sequence(
                    example,
                    mask_ratio=noiser['mask_ratio'],
                    mean_span_length=noiser['mean_span_length'],
                    prefix_tokens=noiser['prefix_tokens'],
                    max_raw_length=noiser['max_raw_length'],
                    max_seq_length=self.max_seq_length,
                    tokenizer=self.tokenizer,
                    sentinel_token_ids=self._sentinel_token_ids,
                    decoder_only_format=self.decoder_only_format,
                    context_eos=self.context_eos))
        batch = self.tokenizer.pad(processed_examples)

        # This logic prevents trimming on at least the first batch
        if not (self._allow_pad_trimming and self._seen_first_batch):
            self._seen_first_batch = True
            return batch
        self._seen_first_batch = True

        # Truncate portions of the inputs that are purely padding
        # (up to a multiple of 8)
        multiple_of = 8
        n_examples_per_length = batch['attention_mask'].sum(0)
        keep_tokens = torch.sum(n_examples_per_length > 0)
        keep_tokens = int(multiple_of * torch.ceil(keep_tokens / multiple_of))

        # Note: EncDec formatting will always produce a right-padded batch
        if self.tokenizer.padding_side == 'left' and self.decoder_only_format:
            batch['input_ids'] = batch['input_ids'][:, -keep_tokens:]
            batch['attention_mask'] = batch['attention_mask'][:, -keep_tokens:]
        else:
            batch['input_ids'] = batch['input_ids'][:, :keep_tokens]
            batch['attention_mask'] = batch['attention_mask'][:, :keep_tokens]

        if self.decoder_only_format:
            if self.tokenizer.padding_side == 'left':
                batch['labels'] = batch['labels'][:, -keep_tokens:]
                batch['bidirectional_mask'] = batch[
                    'bidirectional_mask'][:, -keep_tokens:]
            else:
                batch['labels'] = batch['labels'][:, :keep_tokens]
                batch['bidirectional_mask'] = batch[
                    'bidirectional_mask'][:, :keep_tokens]

        else:
            # Truncate portions of the decoder inputs that are purely padding
            n_examples_per_length = batch['decoder_attention_mask'].sum(0)
            keep_tokens = torch.sum(n_examples_per_length > 0)
            keep_tokens = int(multiple_of *
                              torch.ceil(keep_tokens / multiple_of))

            batch['labels'] = batch['labels'][:, :keep_tokens]
            batch['decoder_attention_mask'] = batch[
                'decoder_attention_mask'][:, :keep_tokens]
            batch['decoder_input_ids'] = batch[
                'decoder_input_ids'][:, :keep_tokens]

        # This slicing can produce non-contiguous tensors, so use .contiguous
        # to prevent related problems
        batch = {k: v.contiguous() for k, v in batch.items()}

        return batch


def build_text_denoising_dataloader(
    cfg: DictConfig,
    tokenizer: PreTrainedTokenizerBase,
    device_batch_size: int,
) -> DataSpec:
    """Constructor function for a Mixture of Denoisers dataloader.

    This function constructs a dataloader that can be used to train an
    encoder-decoder model or a (prefix LM) decoder-only model on a text
    denoising task mixture (e.g. span corruption, or UL2).

    The underlying dataset is a :class:`StreamingTextDataset`, allowing you to
    stream raw text data or pre-tokenized text data.

    The dataloader uses a :class:`MixtureOfDenoisersCollator` to prepare the
    tokenized examples into training batches.

    Args:
        cfg (DictConfig): An omegaconf dictionary used to configure the loader:
            cfg.name (str): The type of dataloader to build. Must = "text_denoising".
            ---
            cfg.dataset.max_seq_len (int): The maximum length of sequences
                in the batch. See :class:`MixtureOfDenoisersCollator` docstring
                for details.
            cfg.dataset.packing_ratio (float, optional): If provided, this invokes
                a collator wrapper that packs device_batch_size*packing_ratio
                raw examples into device_batch_size packed examples. This helps
                minimize padding while preserving sequence integrity.
                This adds `sequence_id` to the batch, which indicates which unique
                sequence each token belongs to.
                Note: Using this feature will not change device_batch_size but it
                    will determine the number of raw examples consumed by the dataloader
                    per batch. Some examples may be discarded if they do not fit when
                    packing.
                    Select packing_ratio **carefully** based on the dataset
                    statistics, max_seq_len, and tolerance for discarding samples!
                    The packing code in `./packing.py` provides a script that can help
                    you choose the best packing_ratio.
            See :class:`StreamingTextDataset` for info on other standard config
                options within `cfg.dataset`.
            ---
            cfg.mixture_of_denoisers.decoder_only_format (bool): Whether the
                batches should use the format required for training a decoder-only
                model (if ``True``) or an encoder-decoder model (if ``False``).
            cfg.mixture_of_denoisers.span_mean_lengths_and_ratios (optional): The
                parameters for any span corruption denoising tasks to include in
                the task mixture.
                See :class:`MixtureOfDenoisersCollator` docstring for details.
            cfg.mixture_of_denoisers.sequence_mask_ratios (optional): The
                parameters for any sequence denoising tasks to include in the
                task mixture.
                See :class:`MixtureOfDenoisersCollator` docstring for details.
            cfg.mixture_of_denoisers.allow_pad_trimming (optional): Whether to
                allow the collator to trim padding when possible (if ``True``).
                Defaults to ``False``.
            cfg.mixture_of_denoisers.prefix_function (optional): Set to ``None``
                to disable the UL2-style prefixes that will be automatically
                added by default.
            ---
            See :class:`DataLoader` for standard argument options to the pytorch
                dataloader, such as `cfg.drop_last`, `cfg.num_workers`, etc.
        tokenizer (transformers.PreTrainedTokenizer): The tokenizer used to
            prepare the data from raw text. Any missing sentinel tokens will
            be added by the collator.
        device_batch_size (int): The size of the batches (number of examples)
            that the dataloader will produce.

    Note:
        You can run the script inside `./packing.py` to quickly test the
        padding/waste rates for different `cfg.dataset.packing_ratio` choices,
        given a starting workload YAML.
    """
    assert cfg.name == 'text_denoising', f'Tried to build_denoising text dataloader with cfg.name={cfg.name}'

    collate_fn = MixtureOfDenoisersCollator(
        tokenizer=tokenizer,
        max_seq_length=cfg.dataset.max_seq_len,
        decoder_only_format=cfg.mixture_of_denoisers.decoder_only_format,
        span_mean_lengths_and_ratios=cfg.mixture_of_denoisers.get(
            'span_mean_lengths_and_ratios'),
        sequence_mask_ratios=cfg.mixture_of_denoisers.get(
            'sequence_mask_ratios'),
        allow_pad_trimming=cfg.mixture_of_denoisers.get('allow_pad_trimming',
                                                        False),
        prefix_function=cfg.mixture_of_denoisers.get('prefix_function',
                                                     ul2_prefix_function),
        context_eos=cfg.mixture_of_denoisers.get('context_eos'))

    truncate_to = cfg.mixture_of_denoisers.get('truncate_raw_tokens_to')
    if truncate_to is None:
        # By default, truncate to the largest max raw length of the denoisers
        truncate_to = collate_fn.largest_max_raw_length
    elif isinstance(truncate_to, str):
        if truncate_to.lower() == 'min':
            # Truncate to the smallest max raw length of the denoisers
            truncate_to = collate_fn.smallest_max_raw_length
        elif truncate_to.lower() == 'max':
            # Truncate to the largest max raw length of the denoisers
            truncate_to = collate_fn.largest_max_raw_length
        else:
            raise ValueError(
                f'truncate_raw_tokens_to(="{truncate_to.lower()}") must be "min", "max", a positive int, or None.'
            )
    else:
        if not isinstance(truncate_to, int):
            ValueError(
                f'truncate_raw_tokens_to(={truncate_to}) must be "min", "max", a positive int, or None.'
            )
        if truncate_to < 0:
            ValueError(
                f'truncate_raw_tokens_to(={truncate_to}) must be "min", "max", a positive int, or None.'
            )

    dataset = StreamingTextDataset(
        local=cfg.dataset.local,
        tokenizer=tokenizer,
        max_seq_len=truncate_to,
        remote=cfg.dataset.get('remote'),
        split=cfg.dataset.get('split'),
        shuffle=cfg.dataset.get('shuffle', False),
        predownload=cfg.dataset.get('predownload', 100_000),
        keep_zip=cfg.dataset.get('keep_zip', False),
        download_retry=cfg.dataset.get('download_retry', 2),
        download_timeout=cfg.dataset.get('download_timeout', 60),
        validate_hash=cfg.dataset.get('validate_hash'),
        shuffle_seed=cfg.dataset.get('shuffle_seed', 9176),
        num_canonical_nodes=cfg.dataset.get('num_canonical_nodes', 128),
        batch_size=device_batch_size,
    )

    if dataset.tokenizer.pad_token is None:
        dataset.tokenizer.pad_token = dataset.tokenizer.eos_token

    if cfg.dataset.get('packing_ratio'):
        n_examples_to_pack = int(device_batch_size * cfg.dataset.packing_ratio)
        if n_examples_to_pack < device_batch_size:
            raise ValueError('packing_ratio must be >= 1, if supplied')
        if not cfg.mixture_of_denoisers.decoder_only_format:
            raise NotImplementedError(
                'On-the-fly packing is currently only supported for decoder-only formats.'
            )
        collate_fn = BinPackCollator(
            collator=collate_fn,
            target_batch_size=device_batch_size,
            max_seq_len=cfg.dataset.max_seq_len,
            pad_token_id=dataset.tokenizer.pad_token_id,
            padding_side=dataset.tokenizer.padding_side,
            max_leftover_bins_to_keep=cfg.dataset.get(
                'max_leftover_bins_to_keep'),
        )
        device_batch_size = n_examples_to_pack
    elif cfg.dataset.get('max_leftover_bins_to_keep') is not None:
        raise ValueError(
            'cfg.dataset.max_leftover_bins_to_keep has been defined, ' +\
            'but cfg.dataset.packing_ratio has not been set. Please set ' +\
            'the latter to turn on packing or remove the former from the config.')

    dl = DataLoader(
        dataset,
        collate_fn=collate_fn,
        batch_size=device_batch_size,
        drop_last=cfg.drop_last,
        num_workers=cfg.num_workers,
        pin_memory=cfg.get('pin_memory', True),
        prefetch_factor=cfg.get('prefetch_factor', 2),
        persistent_workers=cfg.get('persistent_workers', False),
        timeout=cfg.get('timeout', 0),
    )

    token_counting_func = get_tokens_per_batch_func(
        pad_token_id=tokenizer.pad_token_id,
        decoder_only=cfg.mixture_of_denoisers.decoder_only_format)

    return DataSpec(dataloader=dl, get_num_tokens_in_batch=token_counting_func)


def noise_token_sequence(
    example: Union[torch.Tensor, Mapping[str, Any]],
    mask_ratio: float,
    mean_span_length: Optional[float],
    prefix_tokens: Optional[Sequence[int]],
    max_raw_length: int,
    max_seq_length: int,
    tokenizer: PreTrainedTokenizerBase,
    sentinel_token_ids: np.ndarray,
    decoder_only_format: bool,
    context_eos: bool,
) -> Dict[str, torch.Tensor]:
    """Span corruption applicable to all UL2 denoising tasks."""
    # Extract the raw text tokens (trim if we need to)
    if isinstance(example, torch.Tensor):
        # If the example is a tensor, assume is the raw tokens with no padding
        tokens = example
        length = len(tokens)
    else:
        tokens = example['input_ids']
        length = sum(example['attention_mask'])
    if length > max_raw_length:
        length = max_raw_length
    if tokenizer.padding_side == 'left':
        tokens = tokens[-length:]
    else:
        tokens = tokens[:length]

    prefix_tokens = prefix_tokens or []

    if length < 1:
        raise ValueError('Example cannot be empty but token length <1.')

    # mean_span_length==None is a special case for "sequential" denoising
    # (where a single span at the end of the sequence is masked)
    if mean_span_length is None:
        # This ensures that exactly 1 span will be produced and that
        # trimming to max_seq_length won't cut off any <EOS> token.
        # In the decoder-only case, this won't insert new tokens.
        if mask_ratio <= 0.5:
            u = np.random.uniform(low=0.0, high=mask_ratio * 2)
        else:
            u = np.random.uniform(low=(mask_ratio * 2) - 1, high=1.0)
        mean_span_length = float(np.round(1 + u * (length - 1)))
        mask_ratio = mean_span_length / length
        use_sentinels = False
    else:
        use_sentinels = True

    # Generate the mask
    # Note: this function can be used for all the UL2 noising functions
    mask = _sample_mask_array(length, mask_ratio, mean_span_length)
    # The sequence should always be unmasked at the beginning
    assert mask[0] == 0

    # Generate the input/label sequences given the raw tokens and the mask
    tokens_inputs = _apply_mask(tokens,
                                mask,
                                use_sentinels,
                                tokenizer.eos_token_id,
                                sentinel_token_ids,
                                ensure_eos=context_eos)
    tokens_labels = _apply_mask(tokens,
                                1 - mask,
                                use_sentinels,
                                tokenizer.eos_token_id,
                                sentinel_token_ids,
                                ensure_eos=True)

    # Tag the inputs with any prefix
    if prefix_tokens:
        tokens_inputs = np.concatenate([prefix_tokens, tokens_inputs])

    # Trim if necessary
    if len(tokens_inputs) > max_seq_length:
        raise ValueError('This should not exceed the max length')
    if len(tokens_labels) > max_seq_length:
        raise ValueError('This should not exceed the max length')

    tokens_inputs = torch.LongTensor(tokens_inputs)
    tokens_labels = torch.LongTensor(tokens_labels)

    if decoder_only_format:
        return _format_tokens_for_decoder_only(tokens_inputs, tokens_labels,
                                               max_seq_length,
                                               tokenizer.pad_token_id,
                                               tokenizer.padding_side)
    return _format_tokens_for_encoder_decoder(tokens_inputs, tokens_labels,
                                              max_seq_length,
                                              tokenizer.pad_token_id)


def _get_max_starting_length(max_length: int, mask_ratio: float,
                             mean_span_length: float, n_prefix_tokens: int,
                             decoder_only_format: bool,
                             context_eos: bool) -> int:
    """Get max num raw tokens that will fit max_length."""

    def sequence_stats(length: int):
        length = np.maximum(length, 2)
        num_noise_tokens = int(np.round(mask_ratio * float(length)))
        num_noise_tokens = np.minimum(np.maximum(num_noise_tokens, 1),
                                      length - 1)
        num_spans = int(np.round(float(num_noise_tokens) / mean_span_length))
        num_noise_spans = np.maximum(num_spans, 1)
        num_nonnoise_tokens = length - num_noise_tokens
        # Prefix, sentinel, and EOS added to input for Enc-Dec
        extra_inp_tokens = n_prefix_tokens + num_noise_spans + int(context_eos)
        # Sentinel and EOS added to target
        extra_targ_tokens = num_noise_spans + 1
        # Sequence totals after corruption
        total_inp_tokens = num_nonnoise_tokens + extra_inp_tokens
        total_targ_tokens = num_noise_tokens + extra_targ_tokens
        return total_inp_tokens, total_targ_tokens

    def length_fits(length: int) -> bool:
        total_inp_tokens, total_targ_tokens = sequence_stats(length)
        if decoder_only_format:
            return (total_inp_tokens + total_targ_tokens) <= max_length
        return (total_inp_tokens <= max_length) and (total_targ_tokens <=
                                                     max_length)

    # Start with a definitely too-long sequence and reduce until it fits
    num_raw_tokens = max_length * 2
    while num_raw_tokens > 0:
        if length_fits(num_raw_tokens):
            return num_raw_tokens
        num_raw_tokens -= 1
    raise ValueError(
        'Unable to find a starting sequence length that can fit given the corruption and max_length parameters.'
    )


def _sample_mask_array(length: int, mask_ratio: float,
                       mean_span_length: float) -> np.ndarray:
    """Samples a span corruption mask."""
    if mask_ratio == 0.0:
        return np.zeros(length)
    # This first block computes the number of noise/non-noise spans and the
    # total tokens in each. Extra steps are taken to handle edge cases that
    # cause degeneracy.
    starting_length = length
    length = np.maximum(length, 2)
    num_noise_tokens = int(np.round(mask_ratio * float(length)))
    num_noise_tokens = np.minimum(np.maximum(num_noise_tokens, 1), length - 1)
    num_spans = int(np.round(float(num_noise_tokens) / mean_span_length))
    num_noise_spans = np.maximum(num_spans, 1)
    num_nonnoise_tokens = length - num_noise_tokens

    # Sample the noise/non-noise span lengths and interleave them to
    # generate the mask array.
    # Note: We always start with a non-noise span.
    def _sample_span_lengths(total_tokens: int, num_spans: int) -> np.ndarray:
        """Samples lengths of num_spans segments.

        Note: the combined length of segments equals total_tokens.
        """
        span_markers = np.less(np.arange(total_tokens - 1), num_spans -
                               1)[np.random.permutation(total_tokens - 1)]
        span_start_indicator = np.concatenate([np.array([0]), span_markers])
        span_id = np.cumsum(span_start_indicator).reshape(-1, 1)
        spans = np.arange(num_spans).reshape(1, -1)
        span_lengths = np.sum(span_id == spans, axis=0)
        return span_lengths

    noise_span_lengths = _sample_span_lengths(num_noise_tokens, num_noise_spans)
    nonnoise_span_lengths = _sample_span_lengths(num_nonnoise_tokens,
                                                 num_noise_spans)
    interleaved_span_lengths = np.reshape(
        np.stack([nonnoise_span_lengths, noise_span_lengths], axis=1),
        [num_noise_spans * 2])

    span_starts = np.cumsum(interleaved_span_lengths)[:-1]
    span_start_indicator = np.zeros(length)
    span_start_indicator[span_starts] = 1
    span_id = np.cumsum(span_start_indicator)
    is_noise = np.equal(np.mod(span_id, 2), 1)

    mask = is_noise[:starting_length]

    return mask


def _apply_mask(tokens: Union[torch.Tensor, Sequence[int], np.ndarray],
                mask: np.ndarray,
                use_sentinels: bool,
                eos_token_id: int,
                sentinel_token_ids: np.ndarray,
                ensure_eos: bool = True) -> np.ndarray:
    """Remove or replace masked portions from token sequence."""
    if not use_sentinels:
        # The logic is simple if we don't use sentinel tokens
        noised_tokens = np.array(tokens)[np.logical_not(mask)]

        # Ensure there's an end-of-sentence token at the end
        if ensure_eos and (noised_tokens[-1] != eos_token_id):
            noised_tokens = np.concatenate(
                [noised_tokens, np.array([eos_token_id])])

        return noised_tokens

    # Masking at previous token
    prev_token_mask = np.concatenate([np.array([0]), mask[:-1]])

    # Decompose mask into start-of-span mask and non-start-of-span mask
    start_of_noise_span_token = np.logical_and(mask,
                                               np.logical_not(prev_token_mask))
    nonstart_noise_span_token = np.logical_and(mask, prev_token_mask)

    # Replace tokens at the start of each noise span with its corresponding
    # sentinel token
    sentinel_idx = np.minimum(len(sentinel_token_ids),
                              np.cumsum(start_of_noise_span_token)) - 1
    tokens = np.where(start_of_noise_span_token,
                      sentinel_token_ids[sentinel_idx], tokens)

    # Remove masked tokens (but preserving the sentinel tokens)
    noised_tokens = tokens[np.logical_not(nonstart_noise_span_token)]

    # Ensure there's an end-of-sentence token at the end
    if ensure_eos and (noised_tokens[-1] != eos_token_id):
        noised_tokens = np.concatenate(
            [noised_tokens, np.array([eos_token_id])])
    return noised_tokens


def _format_tokens_for_encoder_decoder(
    tokens_inputs: torch.LongTensor,
    tokens_labels: torch.LongTensor,
    max_seq_length: int,
    pad_token_id: int,
) -> Dict[str, torch.Tensor]:
    """Package the input/label sequence for an EncDec model."""
    example = {}
    # Re-populate with an empty, padded example
    example['input_ids'] = torch.full((max_seq_length,),
                                      pad_token_id,
                                      dtype=torch.int32)
    example['labels'] = torch.full((max_seq_length,),
                                   _HF_IGNORE_INDEX,
                                   dtype=torch.int32)
    example['attention_mask'] = torch.zeros_like(example['input_ids'])
    example['decoder_attention_mask'] = torch.zeros_like(example['labels'])

    # Fill in with processed results (Note: EncDec format is right-padded)
    example['input_ids'][:len(tokens_inputs)] = tokens_inputs
    example['labels'][:len(tokens_labels)] = tokens_labels
    example['attention_mask'][:len(tokens_inputs)] = 1
    example['decoder_attention_mask'][:len(tokens_labels)] = 1

    # Best practice is to include decoder_input_ids (= right-shifted labels)
    example['decoder_input_ids'] = torch.full_like(example['labels'],
                                                   pad_token_id)
    example['decoder_input_ids'][1:len(tokens_labels)] = tokens_labels[:-1]
    return example


def _format_tokens_for_decoder_only(
    tokens_inputs: torch.LongTensor,
    tokens_labels: torch.LongTensor,
    max_seq_length: int,
    pad_token_id: int,
    padding_side: str,
) -> Dict[str, torch.Tensor]:
    """Package the input/label sequence for an decoder-only model."""
    example = {}
    # Re-populate with an empty, padded example
    example['input_ids'] = torch.full((max_seq_length,),
                                      pad_token_id,
                                      dtype=torch.int32)
    example['labels'] = torch.full((max_seq_length,),
                                   _HF_IGNORE_INDEX,
                                   dtype=torch.int32)
    example['attention_mask'] = torch.full((max_seq_length,),
                                           0,
                                           dtype=torch.bool)
    example['bidirectional_mask'] = torch.full((max_seq_length,),
                                               0,
                                               dtype=torch.bool)

    n_input = len(tokens_inputs)
    n_label = len(tokens_labels)
    n_concat = n_input + n_label
    assert n_concat <= max_seq_length, f'{n_concat=}, {n_input=}, {n_label=}'

    tokens_concat = torch.concat([tokens_inputs, tokens_labels], dim=0)

    # Fill in with the processed results
    if padding_side == 'left':
        example['input_ids'][-n_concat:] = tokens_concat
        # `labels` copies `input_ids` but with -100 at
        # non-loss-generating tokens. `labels` will be shifted in the
        # model code when computing loss.
        example['labels'][-n_concat:] = tokens_concat
        example['labels'][-n_concat:-n_label] = _HF_IGNORE_INDEX
        example['attention_mask'][-n_concat:] = 1
        example['bidirectional_mask'][-n_concat:-n_label] = 1
    else:
        example['input_ids'][:n_concat] = tokens_concat
        # See above comment regarding `labels`
        example['labels'][:n_concat] = tokens_concat
        example['labels'][:n_input] = _HF_IGNORE_INDEX
        example['attention_mask'][:n_concat] = 1
        example['bidirectional_mask'][:n_input] = 1
    return example


# Helpful to test if your dataloader is working locally
# Run `python denoising.py [local] [remote, optional]` and verify that batches
# are printed out
if __name__ == '__main__':
    from llmfoundry.utils.builders import build_tokenizer

    local = sys.argv[1]
    if len(sys.argv) > 2:
        remote = sys.argv[2]
    else:
        remote = local
    print(f'Reading val split from {remote} -> {local}')

    decoder_only = True

    cfg = {
        'name': 'text_denoising',
        'dataset': {
            'local': local,
            'remote': remote,
            'split': 'val',  # 'val_small',
            'shuffle': False,
            'max_seq_len': 2048 if decoder_only else 1024,
            'packing_ratio': 4.5,
            'predownload': 1000,
            'keep_zip': True,  # in case we need compressed files after testing
        },
        'mixture_of_denoisers': {
            'decoder_only_format': decoder_only,
            'span_mean_lengths_and_ratios': [[3, .15], [8, .5]],
            'sequence_mask_ratios': 0.25,
        },
        'drop_last': False,
        'num_workers': 0,
    }
    cfg = om.create(cfg)
    device_batch_size = 2

    tokenizer_name = 'EleutherAI/gpt-neox-20b' if decoder_only else 't5-base'
    tokenizer_kwargs = {'model_max_length': cfg.dataset.max_seq_len}
    tokenizer = build_tokenizer(tokenizer_name=tokenizer_name,
                                tokenizer_kwargs=tokenizer_kwargs)

    loader = build_text_denoising_dataloader(cfg, tokenizer,
                                             device_batch_size).dataloader
    assert isinstance(loader, DataLoader)
    assert isinstance(loader.dataset, StreamingTextDataset)

    print(f'\n\nTRUNCATING TO: {loader.dataset.max_seq_len}\n\n')

    packing = cfg.dataset.get('packing_ratio') is not None
    if packing:
        tokenizer = loader.collate_fn.base_collator.tokenizer
    else:
        tokenizer = loader.collate_fn.tokenizer
    batch_ix = 0
    for batch in loader:
        if batch_ix >= 50:
            batch_ix += 1
            break
        if batch_ix >= 5:
            if not packing:
                break
            batch_ix += 1
            continue
        print('\n')
        print('#' * 20, f'Batch {batch_ix}', '#' * 20)
        for k, v in batch.items():
            print(k, v.shape, v.dtype)
        for sample_ix, token_sample in enumerate(batch['input_ids']):
            if cfg.mixture_of_denoisers.decoder_only_format:
                labels = batch['labels'][sample_ix]
                attn_inputs = batch['bidirectional_mask'][sample_ix].to(
                    torch.bool)
                attn_full = batch['attention_mask'][sample_ix].to(torch.bool)
                attn_labels = torch.logical_xor(attn_inputs, attn_full)
                print('-' * 20, f' Sample {sample_ix} ', '-' * 20)
                if packing:
                    for subseq in range(
                            int(batch['sequence_id'][sample_ix].max()) + 1):
                        is_subseq = batch['sequence_id'][sample_ix] == subseq
                        print(
                            '\033[93m{}\033[00m\n'.format('Input:  '),
                            tokenizer.decode(token_sample[torch.logical_and(
                                is_subseq, attn_inputs)]))
                        print(
                            '\033[92m{}\033[00m\n'.format('Target: '),
                            tokenizer.decode(labels[torch.logical_and(
                                is_subseq, attn_labels)]))
                else:
                    print('\033[91m{}\033[00m\n'.format('Full:   '),
                          tokenizer.decode(token_sample[attn_full]))
                    print('\033[93m{}\033[00m\n'.format('Input:  '),
                          tokenizer.decode(token_sample[attn_inputs]))
                    print('\033[92m{}\033[00m\n'.format('Target: '),
                          tokenizer.decode(labels[attn_labels]))
            else:
                labels = batch['labels'][sample_ix]
                attn_inputs = batch['attention_mask'][sample_ix].to(torch.bool)
                attn_labels = batch['decoder_attention_mask'][sample_ix].to(
                    torch.bool)
                print('-' * 20, f' Sample {sample_ix} ', '-' * 20)
                print('\033[93m{}\033[00m\n'.format('Input:  '),
                      tokenizer.decode(token_sample[attn_inputs]))
                print('\033[92m{}\033[00m\n'.format('Target: '),
                      tokenizer.decode(labels[attn_labels]))
        batch_ix += 1

    if packing:
        print(f'Padding = {100*(1-loader.collate_fn.efficiency):5.2f}%')
        print(f'Waste   = {100*loader.collate_fn.waste:5.2f}%')<|MERGE_RESOLUTION|>--- conflicted
+++ resolved
@@ -16,14 +16,9 @@
 from torch.utils.data import DataLoader
 from transformers import PreTrainedTokenizerBase
 
-<<<<<<< HEAD
 from llmfoundry.data.packing import BinPackCollator
-from llmfoundry.data.text_data import StreamingTextDataset
-=======
-from llmfoundry.data.packing import BinPackWrapper
 from llmfoundry.data.text_data import (StreamingTextDataset,
                                        get_tokens_per_batch_func)
->>>>>>> 92bd673c
 from llmfoundry.models import utils
 
 __all__ = ['MixtureOfDenoisersCollator', 'build_text_denoising_dataloader']
